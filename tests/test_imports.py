--- conflicted
+++ resolved
@@ -7,10 +7,6 @@
 
 from src.app.db import connect, init_db, record_print
 from src.app.imports import (
-<<<<<<< HEAD
-    ValidationParseResult,
-=======
->>>>>>> 3eb8880c
     apply_validation_updates,
     build_ddn_lookup_from_rows,
     import_already_printed_csv,
@@ -122,18 +118,10 @@
     path = tmp_path / "validation.xlsx"
     data.to_excel(path, index=False)
 
-<<<<<<< HEAD
-    result = parse_validation_workbook(path, export_dir=tmp_path, now=datetime(2024, 6, 7, 15, 30))
-
-    assert isinstance(result, ValidationParseResult)
-    assert len(result.rows) == 1
-    row = result.rows[0]
-=======
     rows = parse_validation_workbook(path)
 
     assert len(rows) == 1
     row = rows[0]
->>>>>>> 3eb8880c
     assert row["Nom"] == "DUPONT"
     assert row["Prénom"] == "ELISE"
     assert row["Date_de_naissance"] == "01/05/1990"
@@ -142,63 +130,6 @@
     assert row["Montant"] == "12.5"
     assert row["ErreurValide"] == "Oui"
 
-<<<<<<< HEAD
-    assert result.export_path is not None
-    assert result.export_path.name == "FichierValidation_20240607-153000.xlsx"
-    exported = pd.read_excel(result.export_path)
-    assert "Validation_confirmee_le" in exported.columns
-    assert "Validation_confirmee_par" in exported.columns
-
-
-def test_parse_validation_workbook_handles_multiline_blocks(tmp_path):
-    data = [
-        ["CARDON Elise", "Confirmé le 01/06/2024 par AUBER Yann", "", "", "", ""],
-        ["13 ans", "", "", "", "", ""],
-        ["Membre", "", "", "", "", "Montant : 19,50 €"],
-        ["Donnée inutile", "", "", "", "", "Ignorer"],
-        ["", "", "", "", "", ""],
-        ["DUPONT Marc", "", "", "", "", ""],
-        ["", "Confirmé le 02-06-2024 par BOB Martin", "", "", "", ""],
-        ["Membre", "", "", "", "", "Montant 20 €"],
-    ]
-    path = tmp_path / "validation_raw.xlsx"
-    pd.DataFrame(data).to_excel(path, index=False, header=False)
-
-    result = parse_validation_workbook(path, export_dir=tmp_path, now=datetime(2024, 6, 7, 8, 15))
-
-    assert isinstance(result, ValidationParseResult)
-    assert len(result.rows) == 2
-
-    first, second = result.rows
-    assert first["Nom"] == "CARDON"
-    assert first["Prénom"] == "ELISE"
-    assert first["Montant"] == "19.50"
-    assert first["Validation_confirmee_le"] == "01/06/2024"
-    assert first["Validation_confirmee_par"] == "AUBER YANN"
-
-    assert second["Nom"] == "DUPONT"
-    assert second["Prénom"] == "MARC"
-    assert second["Montant"] == "20.00"
-    assert second["Validation_confirmee_par"] == "BOB MARTIN"
-
-    assert result.export_path is not None
-    assert result.export_path.name == "FichierValidation_20240607-081500.xlsx"
-    exported = pd.read_excel(result.export_path)
-    assert exported.shape[0] == 2
-    assert list(exported.columns) == [
-        "Nom",
-        "Prénom",
-        "Date_de_naissance",
-        "Expire_le",
-        "Email",
-        "Montant",
-        "ErreurValide",
-        "Validation_confirmee_le",
-        "Validation_confirmee_par",
-    ]
-
-=======
->>>>>>> 3eb8880c
 
 def test_apply_validation_updates_updates_and_adds():
     existing = [
@@ -210,11 +141,6 @@
             "Email": "",
             "Montant": "",
             "ErreurValide": "",
-<<<<<<< HEAD
-            "Validation_confirmee_le": "",
-            "Validation_confirmee_par": "",
-=======
->>>>>>> 3eb8880c
             "Derniere": "2024-01-01T12:00:00",
             "Compteur": 2,
         }
@@ -226,11 +152,6 @@
             "Date_de_naissance": "01/01/2000",
             "Email": "alpha@example.com",
             "ErreurValide": "Yes",
-<<<<<<< HEAD
-            "Validation_confirmee_le": "02/02/2024",
-            "Validation_confirmee_par": "VALIDATOR",
-=======
->>>>>>> 3eb8880c
         },
         {
             "Nom": "Beta",
@@ -239,11 +160,6 @@
             "Expire_le": "31/12/2026",
             "Montant": "42",
             "ErreurValide": "No",
-<<<<<<< HEAD
-            "Validation_confirmee_le": "03/03/2024",
-            "Validation_confirmee_par": "CHECKER",
-=======
->>>>>>> 3eb8880c
         },
     ]
 
@@ -253,19 +169,10 @@
     assert added == 1
     assert merged[0]["Email"] == "alpha@example.com"
     assert merged[0]["ErreurValide"] == "Yes"
-<<<<<<< HEAD
-    assert merged[0]["Validation_confirmee_le"] == "02/02/2024"
-    assert merged[0]["Validation_confirmee_par"] == "VALIDATOR"
-=======
->>>>>>> 3eb8880c
     assert any(r["Nom"] == "BETA" and r["Prénom"] == "USER" for r in merged)
     new_row = next(r for r in merged if r["Nom"] == "BETA")
     assert new_row["Compteur"] == 0
     assert new_row["Derniere"] == ""
-<<<<<<< HEAD
-    assert new_row["Validation_confirmee_par"] == "CHECKER"
-=======
->>>>>>> 3eb8880c
 
 
 def _write_sample_csv(path: Path) -> None:
